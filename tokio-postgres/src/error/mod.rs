//! Errors.

use fallible_iterator::FallibleIterator;
use postgres_protocol::message::backend::{ErrorFields, ErrorResponseBody};
use std::error::Error as StdError;
use std::fmt;
use std::io;

pub use self::sqlstate::*;

#[allow(clippy::unreadable_literal)]
mod sqlstate;

/// The severity of a Postgres error or notice.
#[derive(Debug, Copy, Clone, PartialEq, Eq)]
pub enum Severity {
    /// PANIC
    Panic,
    /// FATAL
    Fatal,
    /// ERROR
    Error,
    /// WARNING
    Warning,
    /// NOTICE
    Notice,
    /// DEBUG
    Debug,
    /// INFO
    Info,
    /// LOG
    Log,
}

impl fmt::Display for Severity {
    fn fmt(&self, fmt: &mut fmt::Formatter<'_>) -> fmt::Result {
        let s = match *self {
            Severity::Panic => "PANIC",
            Severity::Fatal => "FATAL",
            Severity::Error => "ERROR",
            Severity::Warning => "WARNING",
            Severity::Notice => "NOTICE",
            Severity::Debug => "DEBUG",
            Severity::Info => "INFO",
            Severity::Log => "LOG",
        };
        fmt.write_str(s)
    }
}

impl Severity {
    fn from_str(s: &str) -> Option<Severity> {
        match s {
            "PANIC" => Some(Severity::Panic),
            "FATAL" => Some(Severity::Fatal),
            "ERROR" => Some(Severity::Error),
            "WARNING" => Some(Severity::Warning),
            "NOTICE" => Some(Severity::Notice),
            "DEBUG" => Some(Severity::Debug),
            "INFO" => Some(Severity::Info),
            "LOG" => Some(Severity::Log),
            _ => None,
        }
    }
}

/// A Postgres error or notice.
#[derive(Debug, Clone, PartialEq, Eq)]
pub struct DbError {
    severity: Box<str>,
    parsed_severity: Option<Severity>,
    code: SqlState,
    message: Box<str>,
    detail: Option<Box<str>>,
    hint: Option<Box<str>>,
    position: Option<ErrorPosition>,
    where_: Option<Box<str>>,
    schema: Option<Box<str>>,
    table: Option<Box<str>>,
    column: Option<Box<str>>,
    datatype: Option<Box<str>>,
    constraint: Option<Box<str>>,
    file: Option<Box<str>>,
    line: Option<u32>,
    routine: Option<Box<str>>,
    statement: Option<Box<str>>,
}

impl DbError {
    pub(crate) fn parse(fields: &mut ErrorFields<'_>) -> io::Result<DbError> {
        let mut severity = None;
        let mut parsed_severity = None;
        let mut code = None;
        let mut message = None;
        let mut detail = None;
        let mut hint = None;
        let mut normal_position = None;
        let mut internal_position = None;
        let mut internal_query = None;
        let mut where_ = None;
        let mut schema = None;
        let mut table = None;
        let mut column = None;
        let mut datatype = None;
        let mut constraint = None;
        let mut file = None;
        let mut line = None;
        let mut routine = None;

        while let Some(field) = fields.next()? {
            let value = String::from_utf8_lossy(field.value_bytes());
            match field.type_() {
<<<<<<< HEAD
                b'S' => severity = Some(field.value().to_string().into_boxed_str()),
                b'C' => code = Some(SqlState::from_code(field.value())),
                b'M' => message = Some(field.value().to_string().into_boxed_str()),
                b'D' => detail = Some(field.value().to_string().into_boxed_str()),
                b'H' => hint = Some(field.value().to_string().into_boxed_str()),
=======
                b'S' => severity = Some(value.into_owned()),
                b'C' => code = Some(SqlState::from_code(&value)),
                b'M' => message = Some(value.into_owned()),
                b'D' => detail = Some(value.into_owned()),
                b'H' => hint = Some(value.into_owned()),
>>>>>>> 6ae17e0f
                b'P' => {
                    normal_position = Some(value.parse::<u32>().map_err(|_| {
                        io::Error::new(
                            io::ErrorKind::InvalidInput,
                            "`P` field did not contain an integer",
                        )
                    })?);
                }
                b'p' => {
                    internal_position = Some(value.parse::<u32>().map_err(|_| {
                        io::Error::new(
                            io::ErrorKind::InvalidInput,
                            "`p` field did not contain an integer",
                        )
                    })?);
                }
<<<<<<< HEAD
                b'q' => internal_query = Some(field.value().to_owned()),
                b'W' => where_ = Some(field.value().to_string().into_boxed_str()),
                b's' => schema = Some(field.value().to_string().into_boxed_str()),
                b't' => table = Some(field.value().to_string().into_boxed_str()),
                b'c' => column = Some(field.value().to_string().into_boxed_str()),
                b'd' => datatype = Some(field.value().to_string().into_boxed_str()),
                b'n' => constraint = Some(field.value().to_string().into_boxed_str()),
                b'F' => file = Some(field.value().to_string().into_boxed_str()),
=======
                b'q' => internal_query = Some(value.into_owned()),
                b'W' => where_ = Some(value.into_owned()),
                b's' => schema = Some(value.into_owned()),
                b't' => table = Some(value.into_owned()),
                b'c' => column = Some(value.into_owned()),
                b'd' => datatype = Some(value.into_owned()),
                b'n' => constraint = Some(value.into_owned()),
                b'F' => file = Some(value.into_owned()),
>>>>>>> 6ae17e0f
                b'L' => {
                    line = Some(value.parse::<u32>().map_err(|_| {
                        io::Error::new(
                            io::ErrorKind::InvalidInput,
                            "`L` field did not contain an integer",
                        )
                    })?);
                }
<<<<<<< HEAD
                b'R' => routine = Some(field.value().to_string().into_boxed_str()),
=======
                b'R' => routine = Some(value.into_owned()),
>>>>>>> 6ae17e0f
                b'V' => {
                    parsed_severity = Some(Severity::from_str(&value).ok_or_else(|| {
                        io::Error::new(
                            io::ErrorKind::InvalidInput,
                            "`V` field contained an invalid value",
                        )
                    })?);
                }
                _ => {}
            }
        }

        Ok(DbError {
            severity: severity
                .ok_or_else(|| io::Error::new(io::ErrorKind::InvalidInput, "`S` field missing"))?,
            parsed_severity,
            code: code
                .ok_or_else(|| io::Error::new(io::ErrorKind::InvalidInput, "`C` field missing"))?,
            message: message
                .ok_or_else(|| io::Error::new(io::ErrorKind::InvalidInput, "`M` field missing"))?,
            detail,
            hint,
            position: match normal_position {
                Some(position) => Some(ErrorPosition::Original(position)),
                None => match internal_position {
                    Some(position) => Some(ErrorPosition::Internal {
                        position,
                        query: internal_query.ok_or_else(|| {
                            io::Error::new(
                                io::ErrorKind::InvalidInput,
                                "`q` field missing but `p` field present",
                            )
                        })?,
                    }),
                    None => None,
                },
            },
            where_,
            schema,
            table,
            column,
            datatype,
            constraint,
            file,
            line,
            routine,
            statement: None,
        })
    }

    /// The field contents are ERROR, FATAL, or PANIC (in an error message),
    /// or WARNING, NOTICE, DEBUG, INFO, or LOG (in a notice message), or a
    /// localized translation of one of these.
    pub fn severity(&self) -> &str {
        &self.severity
    }

    /// A parsed, nonlocalized version of `severity`. (PostgreSQL 9.6+)
    pub fn parsed_severity(&self) -> Option<Severity> {
        self.parsed_severity
    }

    /// The SQLSTATE code for the error.
    pub fn code(&self) -> &SqlState {
        &self.code
    }

    /// The primary human-readable error message.
    ///
    /// This should be accurate but terse (typically one line).
    pub fn message(&self) -> &str {
        &self.message
    }

    /// An optional secondary error message carrying more detail about the
    /// problem.
    ///
    /// Might run to multiple lines.
    pub fn detail(&self) -> Option<&str> {
        self.detail.as_deref()
    }

    /// An optional suggestion what to do about the problem.
    ///
    /// This is intended to differ from `detail` in that it offers advice
    /// (potentially inappropriate) rather than hard facts. Might run to
    /// multiple lines.
    pub fn hint(&self) -> Option<&str> {
        self.hint.as_deref()
    }

    /// An optional error cursor position into either the original query string
    /// or an internally generated query.
    pub fn position(&self) -> Option<&ErrorPosition> {
        self.position.as_ref()
    }

    /// Format the position with an arrow and at most one context line
    /// before and after the error.
    pub fn format_position(&self) -> Option<String> {
        let (sql, pos) = match self.position()? {
            ErrorPosition::Original(idx) => (self.statement.as_deref()?, *idx),
            ErrorPosition::Internal { position, query } => (query.as_str(), *position),
        };
        // This should not fail as long as postgres gives us a valid byte index.
        let (before, after) = sql.split_at_checked(pos.saturating_sub(1) as usize)?;

        // Don't use `.lines()` because it removes the last line if it is empty.
        // `.split('\n')` always returns at least one item.
        let before: Vec<&str> = before.trim_start().split('\n').collect();
        let after: Vec<&str> = after.trim_end().split('\n').collect();

        // `before.len().saturating_sub(2)..` is always in range, so unwrap would also work.
        let mut out = before
            .get(before.len().saturating_sub(2)..)
            .unwrap_or_default()
            .join("\n");

        // `after` always has at least one item, so unwrap would also work.
        out.push_str(after.first().copied().unwrap_or_default());

        // `before` always has at least one item, so unwrap would also work.
        // Count chars because we care about the printed width with monospace font.
        // This is not perfect, but good enough.
        let indent = before.last().copied().unwrap_or_default().chars().count();
        out = format!("{out}\n{:width$}^", "", width = indent);

        if let Some(after_str) = after.get(1).copied() {
            out = format!("{out}\n{after_str}")
        }

        Some(out)
    }

    /// An indication of the context in which the error occurred.
    ///
    /// Presently this includes a call stack traceback of active procedural
    /// language functions and internally-generated queries. The trace is one
    /// entry per line, most recent first.
    pub fn where_(&self) -> Option<&str> {
        self.where_.as_deref()
    }

    /// If the error was associated with a specific database object, the name
    /// of the schema containing that object, if any. (PostgreSQL 9.3+)
    pub fn schema(&self) -> Option<&str> {
        self.schema.as_deref()
    }

    /// If the error was associated with a specific table, the name of the
    /// table. (Refer to the schema name field for the name of the table's
    /// schema.) (PostgreSQL 9.3+)
    pub fn table(&self) -> Option<&str> {
        self.table.as_deref()
    }

    /// If the error was associated with a specific table column, the name of
    /// the column.
    ///
    /// (Refer to the schema and table name fields to identify the table.)
    /// (PostgreSQL 9.3+)
    pub fn column(&self) -> Option<&str> {
        self.column.as_deref()
    }

    /// If the error was associated with a specific data type, the name of the
    /// data type. (Refer to the schema name field for the name of the data
    /// type's schema.) (PostgreSQL 9.3+)
    pub fn datatype(&self) -> Option<&str> {
        self.datatype.as_deref()
    }

    /// If the error was associated with a specific constraint, the name of the
    /// constraint.
    ///
    /// Refer to fields listed above for the associated table or domain.
    /// (For this purpose, indexes are treated as constraints, even if they
    /// weren't created with constraint syntax.) (PostgreSQL 9.3+)
    pub fn constraint(&self) -> Option<&str> {
        self.constraint.as_deref()
    }

    /// The file name of the source-code location where the error was reported.
    pub fn file(&self) -> Option<&str> {
        self.file.as_deref()
    }

    /// The line number of the source-code location where the error was
    /// reported.
    pub fn line(&self) -> Option<u32> {
        self.line
    }

    /// The name of the source-code routine reporting the error.
    pub fn routine(&self) -> Option<&str> {
        self.routine.as_deref()
    }
}

impl fmt::Display for DbError {
    fn fmt(&self, fmt: &mut fmt::Formatter<'_>) -> fmt::Result {
        write!(fmt, "{}: {}", self.severity, self.message)?;
        if let Some(detail) = &self.detail {
            write!(fmt, "\nDETAIL: {}", detail)?;
        }
        if let Some(hint) = &self.hint {
            write!(fmt, "\nHINT: {}", hint)?;
        }
        if let Some(sql) = self.format_position() {
            write!(fmt, "\n{}", sql)?;
        }
        Ok(())
    }
}

impl StdError for DbError {}

/// Represents the position of an error in a query.
#[derive(Clone, PartialEq, Eq, Debug)]
pub enum ErrorPosition {
    /// A position in the original query.
    Original(u32),
    /// A position in an internally generated query.
    Internal {
        /// The byte position.
        position: u32,
        /// A query generated by the Postgres server.
        query: String,
    },
}

/// An error communicating with the Postgres server.
#[derive(Debug)]
pub enum Kind {
    /// An IO Error occurred.
    Io(io::Error),
    /// An unexpected message was received from postgres,
    UnexpectedMessage,
    /// An error occurred during the TLS handshake.
    Tls(Box<dyn StdError + Sync + Send>),
    /// An error occurred while converting Rust data to bytes to form a request.
    ToSql(usize, Box<dyn StdError + Sync + Send>),
    /// An error occurred while converting bytes received from postgres to Rust data.
    FromSql(usize, Box<dyn StdError + Sync + Send>),
    /// An error occurred with given column.
    Column(String),
    /// A upexpected number of parameters was given during the encoding of a prepared statement.
    Parameters(usize, usize),
    /// The connection is closed.
    Closed,
    /// An error was returned from postgres.
    Db(Box<DbError>),
    /// An error occurred during parsing a response.
    Parse(io::Error),
    /// An error occurred during encoding a request.
    Encode(io::Error),
    /// An error occurred during authentication.
    Authentication(Box<dyn StdError + Sync + Send>),
    /// An error occurred while parsing the config string.
    ConfigParse(Box<dyn StdError + Sync + Send>),
    /// A logical error occurred while trying to use a well formed config.
    Config(Box<dyn StdError + Sync + Send>),
    /// An error occurred while connecting to a server.
    #[cfg(feature = "runtime")]
    Connect(io::Error),
    /// A query returned an unexpected number of rows.
    RowCount {
        /// An indication for the expected number of rows.
        expected: RowCountCategory,
        /// An indication for the number of rows in the result set.
        got: RowCountCategory,
    },
    /// A timeout while waiting for the server.
    Timeout,
}

#[derive(Debug, Clone, Copy)]
/// A enum to be able to indicate the scenario for the row count error.
pub enum RowCountCategory {
    /// On
    One,
    /// An optional row.
    ZeroOrOne,
    /// More than one row.
    MoreThanOne,
    /// No result rows.
    Zero,
}

impl fmt::Display for RowCountCategory {
    fn fmt(&self, f: &mut fmt::Formatter<'_>) -> fmt::Result {
        match self {
            RowCountCategory::One => f.write_str("one"),
            RowCountCategory::ZeroOrOne => f.write_str("zero or one"),
            RowCountCategory::MoreThanOne => f.write_str("more than one"),
            RowCountCategory::Zero => f.write_str("zero"),
        }
    }
}

impl fmt::Display for Kind {
    fn fmt(&self, f: &mut fmt::Formatter<'_>) -> fmt::Result {
        match self {
            Kind::Io(err) => write!(f, "error communicating with the server: {err}"),
            Kind::UnexpectedMessage => f.write_str("unexpected message from server"),
            Kind::Tls(err) => write!(f, "error performing TLS handshake: {err}"),
            Kind::ToSql(idx, err) => write!(f, "error serializing parameter {idx}: {err}"),
            Kind::FromSql(idx, err) => write!(f, "error deserializing column {idx}: {err}"),
            Kind::Column(column) => write!(f, "invalid column `{column}`"),
            Kind::Parameters(real, expected) => {
                write!(f, "expected {expected} parameters but got {real}")
            }
            Kind::Closed => f.write_str("connection closed"),
            Kind::Db(err) => write!(f, "db error: {err}"),
            Kind::Parse(err) => write!(f, "error parsing response from server: {err}"),
            Kind::Encode(err) => write!(f, "error encoding message to server: {err}"),
            Kind::Authentication(err) => write!(f, "authentication error: {err}"),
            Kind::ConfigParse(err) => write!(f, "invalid connection string: {err}"),
            Kind::Config(err) => write!(f, "invalid configuration: {err}"),
            #[cfg(feature = "runtime")]
            Kind::Connect(err) => write!(f, "error connecting to server: {err}"),
            Kind::RowCount { expected, got } => write!(
                f,
                "query returned an unexpected number of rows, expected {expected}, got {got}",
            ),
            Kind::Timeout => f.write_str("timeout waiting for server"),
        }
    }
}

struct ErrorInner {
    kind: Kind,
    #[cfg(feature = "tracing-error")]
    span_trace: Option<tracing_error::SpanTrace>,
}

/// An error communicating with the Postgres server.
pub struct Error(Box<ErrorInner>);

impl fmt::Debug for Error {
    fn fmt(&self, fmt: &mut fmt::Formatter<'_>) -> fmt::Result {
        let mut ds = fmt.debug_struct("Error");
        ds.field("kind", &self.0.kind);

        #[cfg(feature = "tracing-error")]
        ds.field("span_trace:", &self.0.span_trace);

        ds.finish()
    }
}

impl fmt::Display for Error {
    fn fmt(&self, f: &mut fmt::Formatter<'_>) -> fmt::Result {
        write!(f, "{}", &self.0.kind)?;

        #[cfg(feature = "tracing-error")]
        {
            if f.alternate() {
                if let Some(span_trace) = self
                    .0
                    .span_trace
                    .as_ref()
                    .filter(|s| s.status() != tracing_error::SpanTraceStatus::EMPTY)
                {
                    write!(f, "\n\nSpanTrace:\n")?;
                    fmt::Display::fmt(&span_trace, f)?;
                }
            }
        }

        Ok(())
    }
}

impl StdError for Error {
    #[allow(trivial_casts)]
    fn source(&self) -> Option<&(dyn StdError + 'static)> {
        match &self.0.kind {
            Kind::Io(err) => Some(err as _),
            Kind::UnexpectedMessage => None,
            Kind::Tls(err) => Some(&**err as _),
            Kind::ToSql(_, err) => Some(&**err as _),
            Kind::FromSql(_, err) => Some(&**err as _),
            Kind::Column(_) => None,
            Kind::Parameters(..) => None,
            Kind::Closed => None,
            Kind::Db(err) => Some(&**err as _),
            Kind::Parse(err) => Some(err as _),
            Kind::Encode(err) => Some(err as _),
            Kind::Authentication(err) => Some(&**err as _),
            Kind::ConfigParse(err) => Some(&**err as _),
            Kind::Config(err) => Some(&**err as _),
            #[cfg(feature = "runtime")]
            Kind::Connect(err) => Some(err as _),
            Kind::RowCount { .. } => None,
            Kind::Timeout => None,
        }
    }
}

impl Error {
    /// Consumes the error, returning its cause.
    pub fn into_source(self) -> Option<Box<dyn StdError + Sync + Send>> {
        match self.0.kind {
            Kind::Io(err) => Some(Box::new(err)),
            Kind::UnexpectedMessage => None,
            Kind::Tls(err) => Some(err),
            Kind::ToSql(_, err) => Some(err),
            Kind::FromSql(_, err) => Some(err),
            Kind::Column(_) => None,
            Kind::Parameters(..) => None,
            Kind::Closed => None,
            Kind::Db(err) => Some(Box::new(err)),
            Kind::Parse(err) => Some(Box::new(err)),
            Kind::Encode(err) => Some(Box::new(err)),
            Kind::Authentication(err) => Some(err),
            Kind::ConfigParse(err) => Some(err),
            Kind::Config(err) => Some(err),
            #[cfg(feature = "runtime")]
            Kind::Connect(err) => Some(Box::new(err)),
            Kind::RowCount { .. } => None,
            Kind::Timeout => None,
        }
    }

    /// Returns the source of this error if it was a `DbError`.
    ///
    /// This is a simple convenience method.
    pub fn as_db_error(&self) -> Option<&DbError> {
        match &self.0.kind {
            Kind::Db(err) => Some(err),
            _ => None,
        }
    }

    /// Determines if the error was associated with closed connection.
    pub fn is_closed(&self) -> bool {
        matches!(self.0.kind, Kind::Closed)
    }

    /// Returns the SQLSTATE error code associated with the error.
    ///
    /// This is a convenience method that downcasts the cause to a `DbError` and returns its code.
    pub fn code(&self) -> Option<&SqlState> {
        self.as_db_error().map(DbError::code)
    }

    fn new(kind: Kind) -> Self {
        Self(Box::new(ErrorInner {
            kind,
            #[cfg(feature = "tracing-error")]
            span_trace: Some(tracing_error::SpanTrace::capture()),
        }))
    }

    /// Return the Kind
    pub fn kind(&self) -> &Kind {
        &self.0.kind
    }

    /// Return the Kind
    pub fn into_kind(self) -> Kind {
        self.0.kind
    }

    /// Return the captured SpanTrace. None is returned if the SpanTrace was already taken.
    #[cfg(feature = "tracing-error")]
    pub fn span_trace(&self) -> Option<&tracing_error::SpanTrace> {
        self.0.span_trace.as_ref()
    }

    /// Take ownership of the captured SpanTrace.
    ///
    /// None is returned if the SpanTrace was already taken.
    #[cfg(feature = "tracing-error")]
    pub fn take_span_trace(&mut self) -> Option<tracing_error::SpanTrace> {
        self.0.span_trace.take()
    }

    pub(crate) fn io(e: io::Error) -> Error {
        Error::new(Kind::Io(e))
    }

    pub(crate) fn unexpected_message() -> Error {
        Error::new(Kind::UnexpectedMessage)
    }

    pub(crate) fn tls(err: Box<dyn StdError + Sync + Send>) -> Error {
        Error::new(Kind::Tls(err))
    }

    #[allow(clippy::wrong_self_convention)]
    pub(crate) fn to_sql(e: Box<dyn StdError + Sync + Send>, idx: usize) -> Error {
        Error::new(Kind::ToSql(idx, e))
    }

    pub(crate) fn from_sql(e: Box<dyn StdError + Sync + Send>, idx: usize) -> Error {
        Error::new(Kind::FromSql(idx, e))
    }
    pub(crate) fn column(column: String) -> Error {
        Error::new(Kind::Column(column))
    }

    pub(crate) fn parameters(real: usize, expected: usize) -> Error {
        Error::new(Kind::Parameters(real, expected))
    }

    pub(crate) fn closed() -> Error {
        Error::new(Kind::Closed)
    }

    pub(crate) fn db(error: ErrorResponseBody) -> Error {
        match DbError::parse(&mut error.fields()) {
            Ok(e) => Error::new(Kind::Db(Box::new(e))),
            Err(e) => Error::new(Kind::Parse(e)),
        }
    }

    pub(crate) fn parse(e: io::Error) -> Error {
        Error::new(Kind::Parse(e))
    }

    pub(crate) fn encode(e: io::Error) -> Error {
        Error::new(Kind::Encode(e))
    }

    pub(crate) fn authentication(e: Box<dyn StdError + Sync + Send>) -> Error {
        Error::new(Kind::Authentication(e))
    }

    pub(crate) fn config_parse(e: Box<dyn StdError + Sync + Send>) -> Error {
        Error::new(Kind::ConfigParse(e))
    }

    pub(crate) fn config(e: Box<dyn StdError + Sync + Send>) -> Error {
        Error::new(Kind::Config(e))
    }

    pub(crate) fn row_count(expected: RowCountCategory, got: RowCountCategory) -> Error {
        Error::new(Kind::RowCount { expected, got })
    }

    pub(crate) fn with_statement(mut self, sql: &str) -> Error {
        if let Kind::Db(x) = &mut self.0.kind {
            x.statement = Some(sql.to_owned().into_boxed_str());
        }
        self
    }

    #[cfg(feature = "runtime")]
    pub(crate) fn connect(e: io::Error) -> Error {
        Error::new(Kind::Connect(e))
    }

    #[doc(hidden)]
    pub fn __private_api_timeout() -> Error {
        Error::new(Kind::Timeout)
    }
}<|MERGE_RESOLUTION|>--- conflicted
+++ resolved
@@ -110,19 +110,11 @@
         while let Some(field) = fields.next()? {
             let value = String::from_utf8_lossy(field.value_bytes());
             match field.type_() {
-<<<<<<< HEAD
-                b'S' => severity = Some(field.value().to_string().into_boxed_str()),
-                b'C' => code = Some(SqlState::from_code(field.value())),
-                b'M' => message = Some(field.value().to_string().into_boxed_str()),
-                b'D' => detail = Some(field.value().to_string().into_boxed_str()),
-                b'H' => hint = Some(field.value().to_string().into_boxed_str()),
-=======
-                b'S' => severity = Some(value.into_owned()),
+                b'S' => severity = Some(value.into_owned().into_boxed_str()),
                 b'C' => code = Some(SqlState::from_code(&value)),
-                b'M' => message = Some(value.into_owned()),
-                b'D' => detail = Some(value.into_owned()),
-                b'H' => hint = Some(value.into_owned()),
->>>>>>> 6ae17e0f
+                b'M' => message = Some(value.into_owned().into_boxed_str()),
+                b'D' => detail = Some(value.into_owned().into_boxed_str()),
+                b'H' => hint = Some(value.into_owned().into_boxed_str()),
                 b'P' => {
                     normal_position = Some(value.parse::<u32>().map_err(|_| {
                         io::Error::new(
@@ -139,25 +131,14 @@
                         )
                     })?);
                 }
-<<<<<<< HEAD
-                b'q' => internal_query = Some(field.value().to_owned()),
-                b'W' => where_ = Some(field.value().to_string().into_boxed_str()),
-                b's' => schema = Some(field.value().to_string().into_boxed_str()),
-                b't' => table = Some(field.value().to_string().into_boxed_str()),
-                b'c' => column = Some(field.value().to_string().into_boxed_str()),
-                b'd' => datatype = Some(field.value().to_string().into_boxed_str()),
-                b'n' => constraint = Some(field.value().to_string().into_boxed_str()),
-                b'F' => file = Some(field.value().to_string().into_boxed_str()),
-=======
                 b'q' => internal_query = Some(value.into_owned()),
-                b'W' => where_ = Some(value.into_owned()),
-                b's' => schema = Some(value.into_owned()),
-                b't' => table = Some(value.into_owned()),
-                b'c' => column = Some(value.into_owned()),
-                b'd' => datatype = Some(value.into_owned()),
-                b'n' => constraint = Some(value.into_owned()),
-                b'F' => file = Some(value.into_owned()),
->>>>>>> 6ae17e0f
+                b'W' => where_ = Some(value.into_owned().into_boxed_str()),
+                b's' => schema = Some(value.into_owned().into_boxed_str()),
+                b't' => table = Some(value.into_owned().into_boxed_str()),
+                b'c' => column = Some(value.into_owned().into_boxed_str()),
+                b'd' => datatype = Some(value.into_owned().into_boxed_str()),
+                b'n' => constraint = Some(value.into_owned().into_boxed_str()),
+                b'F' => file = Some(value.into_owned().into_boxed_str()),
                 b'L' => {
                     line = Some(value.parse::<u32>().map_err(|_| {
                         io::Error::new(
@@ -166,11 +147,7 @@
                         )
                     })?);
                 }
-<<<<<<< HEAD
-                b'R' => routine = Some(field.value().to_string().into_boxed_str()),
-=======
-                b'R' => routine = Some(value.into_owned()),
->>>>>>> 6ae17e0f
+                b'R' => routine = Some(value.into_owned().into_boxed_str()),
                 b'V' => {
                     parsed_severity = Some(Severity::from_str(&value).ok_or_else(|| {
                         io::Error::new(
