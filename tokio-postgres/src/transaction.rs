use crate::codec::FrontendMessage;
use crate::connection::RequestMessages;
use crate::copy_out::CopyOutStream;
use crate::query::RowStream;
#[cfg(feature = "runtime")]
use crate::tls::MakeTlsConnect;
use crate::tls::TlsConnect;
use crate::types::{BorrowToSql, ToSql, Type};
#[cfg(feature = "runtime")]
use crate::Socket;
use crate::{
    bind, query, slice_iter, CancelToken, Client, CopyInSink, Error, FromRow, Portal, Row,
    SimpleQueryMessage, Statement, ToStatement,
};
use bytes::Buf;
use futures_util::{stream::BoxStream, TryStreamExt};
use postgres_protocol::message::frontend;
use postgres_types::FromSqlOwned;
use std::fmt;
use std::ops::Deref;
use tokio::io::{AsyncRead, AsyncWrite};

/// A representation of a PostgreSQL database transaction.
///
/// Transactions will implicitly roll back when dropped. Use the `commit` method to commit the changes made in the
/// transaction. Transactions can be nested, with inner transactions implemented via safepoints.
pub struct Transaction<'a> {
    client: &'a mut Client,
    savepoint: Option<Savepoint>,
    done: bool,
}

impl<'a> fmt::Debug for Transaction<'a> {
    fn fmt(&self, f: &mut fmt::Formatter<'_>) -> fmt::Result {
        f.debug_struct("Transaction")
            .field("savepoint", &self.savepoint)
            .field("done", &self.done)
            .finish()
    }
}

/// A representation of a PostgreSQL database savepoint.
#[derive(Debug)]
struct Savepoint {
    name: String,
    depth: u32,
}

impl<'a> Drop for Transaction<'a> {
    fn drop(&mut self) {
        if self.done {
            return;
        }

        let query = if let Some(sp) = self.savepoint.as_ref() {
            format!("ROLLBACK TO {}", sp.name)
        } else {
            "ROLLBACK".to_string()
        };
        let buf = self.client.inner().with_buf(|buf| {
            frontend::query(&query, buf).unwrap();
            buf.split().freeze()
        });
        let _ = self
            .client
            .inner()
            .send(RequestMessages::Single(FrontendMessage::Raw(buf)));
    }
}

impl<'a> Transaction<'a> {
    pub(crate) fn new(client: &'a mut Client) -> Transaction<'a> {
        Transaction {
            client,
            savepoint: None,
            done: false,
        }
    }

    /// Consumes the transaction, committing all changes made within it.
    #[cfg_attr(feature = "tracing", tracing::instrument)]
    pub async fn commit(mut self) -> Result<(), Error> {
        self.done = true;
        let query = if let Some(sp) = self.savepoint.as_ref() {
            format!("RELEASE {}", sp.name)
        } else {
            "COMMIT".to_string()
        };
        self.client.batch_execute(&query).await
    }

    /// Rolls the transaction back, discarding all changes made within it.
    ///
    /// This is equivalent to `Transaction`'s `Drop` implementation, but provides any error encountered to the caller.
    #[cfg_attr(feature = "tracing", tracing::instrument)]
    pub async fn rollback(mut self) -> Result<(), Error> {
        self.done = true;
        let query = if let Some(sp) = self.savepoint.as_ref() {
            format!("ROLLBACK TO {}", sp.name)
        } else {
            "ROLLBACK".to_string()
        };
        self.client.batch_execute(&query).await
    }

    /// Like [`Client::prepare`]
    #[cfg_attr(feature = "tracing", tracing::instrument)]
    pub async fn prepare(&self, query: &str) -> Result<Statement, Error> {
        self.client.prepare(query).await
    }

    /// Like [`Client::prepare_typed`]
    #[cfg_attr(feature = "tracing", tracing::instrument)]
    pub async fn prepare_typed(
        &self,
        query: &str,
        parameter_types: &[Type],
    ) -> Result<Statement, Error> {
        self.client.prepare_typed(query, parameter_types).await
    }

    /// Like [`Client::query`]
    #[cfg_attr(feature = "tracing", tracing::instrument(skip(params)))]
    pub async fn query<T>(
        &self,
        statement: &T,
        params: &[&(dyn ToSql + Sync)],
    ) -> Result<Vec<Row>, Error>
    where
        T: ?Sized + ToStatement + fmt::Debug,
    {
        self.client.query(statement, params).await
    }

    /// Like [`Client::query_as`]
    #[cfg_attr(feature = "tracing", tracing::instrument(skip(params)))]
    pub async fn query_as<R: FromRow, T>(
        &self,
        statement: &T,
        params: &[&(dyn ToSql + Sync)],
    ) -> Result<Vec<R>, Error>
    where
        T: ?Sized + ToStatement + fmt::Debug,
    {
        self.client.query_as(statement, params).await
    }

    /// Like [`Client::query_scalar`]
    #[cfg_attr(feature = "tracing", tracing::instrument(skip(params)))]
    pub async fn query_scalar<R: FromSqlOwned, T>(
        &self,
        statement: &T,
        params: &[&(dyn ToSql + Sync)],
    ) -> Result<Vec<R>, Error>
    where
        T: ?Sized + ToStatement + fmt::Debug,
    {
        self.client.query_scalar(statement, params).await
    }

    /// Like [`Client::query_one`]
    #[cfg_attr(feature = "tracing", tracing::instrument(skip(params)))]
    pub async fn query_one<T>(
        &self,
        statement: &T,
        params: &[&(dyn ToSql + Sync)],
    ) -> Result<Row, Error>
    where
        T: ?Sized + ToStatement + fmt::Debug,
    {
        self.client.query_one(statement, params).await
    }

    /// Like [`Client::query_one_as`]
    #[cfg_attr(feature = "tracing", tracing::instrument(skip(params)))]
    pub async fn query_one_as<R: FromRow, T>(
        &self,
        statement: &T,
        params: &[&(dyn ToSql + Sync)],
    ) -> Result<R, Error>
    where
        T: ?Sized + ToStatement + fmt::Debug,
    {
        self.client.query_one_as(statement, params).await
    }

    /// Like [`Client::query_one_scalar`]
    #[cfg_attr(feature = "tracing", tracing::instrument(skip(params)))]
    pub async fn query_one_scalar<R: FromSqlOwned, T>(
        &self,
        statement: &T,
        params: &[&(dyn ToSql + Sync)],
    ) -> Result<R, Error>
    where
        T: ?Sized + ToStatement + fmt::Debug,
    {
        self.client.query_one_scalar(statement, params).await
    }

    /// Like [`Client::query_opt`].
    #[cfg_attr(feature = "tracing", tracing::instrument(skip(params)))]
    pub async fn query_opt<T>(
        &self,
        statement: &T,
        params: &[&(dyn ToSql + Sync)],
    ) -> Result<Option<Row>, Error>
    where
        T: ?Sized + ToStatement + fmt::Debug,
    {
        self.client.query_opt(statement, params).await
    }

    /// Like [`Client::query_opt_as`]
    #[cfg_attr(feature = "tracing", tracing::instrument(skip(params)))]
    pub async fn query_opt_as<R: FromRow, T>(
        &self,
        statement: &T,
        params: &[&(dyn ToSql + Sync)],
    ) -> Result<Option<R>, Error>
    where
        T: ?Sized + ToStatement + fmt::Debug,
    {
        self.client.query_opt_as(statement, params).await
    }

    /// Like [`Client::query_opt_scalar`]
    #[cfg_attr(feature = "tracing", tracing::instrument(skip(params)))]
    pub async fn query_opt_scalar<R: FromSqlOwned, T>(
        &self,
        statement: &T,
        params: &[&(dyn ToSql + Sync)],
    ) -> Result<Option<R>, Error>
    where
        T: ?Sized + ToStatement + fmt::Debug,
    {
        self.client.query_opt_scalar(statement, params).await
    }

    /// Like [`Client::query_raw`]
    #[cfg_attr(feature = "tracing", tracing::instrument(skip(params)))]
    pub async fn query_raw<T, P, I>(&self, statement: &T, params: I) -> Result<RowStream, Error>
    where
        T: ?Sized + ToStatement + fmt::Debug,
        P: BorrowToSql,
        I: IntoIterator<Item = P>,
        I::IntoIter: ExactSizeIterator,
    {
        self.client.query_raw(statement, params).await
    }

<<<<<<< HEAD
    /// Like [`Client::stream`]
    #[cfg_attr(feature = "tracing", tracing::instrument(skip(params)))]
    pub async fn stream<T>(
        &self,
        statement: &T,
        params: &[&(dyn ToSql + Sync)],
    ) -> Result<RowStream, Error>
    where
        T: ?Sized + ToStatement + fmt::Debug,
    {
        self.client.stream(statement, params).await
    }

    /// Like [`Client::stream_as`]
    #[cfg_attr(feature = "tracing", tracing::instrument(skip(params)))]
    pub async fn stream_as<R: FromRow, T>(
        &self,
        statement: &T,
        params: &[&(dyn ToSql + Sync)],
    ) -> Result<BoxStream<'static, Result<R, Error>>, Error>
    where
        T: ?Sized + ToStatement + fmt::Debug,
    {
        self.client.stream_as(statement, params).await
    }

    /// Like [`Client::execute`]
    #[cfg_attr(feature = "tracing", tracing::instrument(skip(params)))]
=======
    /// Like `Client::query_typed`.
    pub async fn query_typed(
        &self,
        statement: &str,
        params: &[(&(dyn ToSql + Sync), Type)],
    ) -> Result<Vec<Row>, Error> {
        self.client.query_typed(statement, params).await
    }

    /// Like `Client::query_typed_raw`.
    pub async fn query_typed_raw<P, I>(&self, query: &str, params: I) -> Result<RowStream, Error>
    where
        P: BorrowToSql,
        I: IntoIterator<Item = (P, Type)>,
    {
        self.client.query_typed_raw(query, params).await
    }

    /// Like `Client::execute`.
>>>>>>> 6ae17e0f
    pub async fn execute<T>(
        &self,
        statement: &T,
        params: &[&(dyn ToSql + Sync)],
    ) -> Result<u64, Error>
    where
        T: ?Sized + ToStatement + fmt::Debug,
    {
        self.client.execute(statement, params).await
    }

    /// Like [`Client::execute_raw`]
    #[cfg_attr(feature = "tracing", tracing::instrument(skip(params)))]
    pub async fn execute_raw<P, I, T>(&self, statement: &T, params: I) -> Result<u64, Error>
    where
        T: ?Sized + ToStatement + fmt::Debug,
        P: BorrowToSql,
        I: IntoIterator<Item = P>,
        I::IntoIter: ExactSizeIterator,
    {
        self.client.execute_raw(statement, params).await
    }

    /// Binds a statement to a set of parameters, creating a `Portal` which can be incrementally queried.
    ///
    /// Portals only last for the duration of the transaction in which they are created, and can only be used on the
    /// connection that created them.
    ///
    /// # Panics
    ///
    /// Panics if the number of parameters provided does not match the number expected.
    #[cfg_attr(feature = "tracing", tracing::instrument(skip(params)))]
    pub async fn bind<T>(
        &self,
        statement: &T,
        params: &[&(dyn ToSql + Sync)],
    ) -> Result<Portal, Error>
    where
        T: ?Sized + ToStatement + fmt::Debug,
    {
        self.bind_raw(statement, slice_iter(params)).await
    }

    /// A maximally flexible version of [`bind`].
    ///
    /// [`bind`]: #method.bind
    #[cfg_attr(feature = "tracing", tracing::instrument(skip(params)))]
    pub async fn bind_raw<P, T, I>(&self, statement: &T, params: I) -> Result<Portal, Error>
    where
        T: ?Sized + ToStatement + fmt::Debug,
        P: BorrowToSql,
        I: IntoIterator<Item = P>,
        I::IntoIter: ExactSizeIterator,
    {
        let statement = statement
            .__convert()
            .into_statement(self.client.inner())
            .await?;
        bind::bind(self.client.inner(), statement, params).await
    }

    /// Continues execution of a portal, returning a stream of the resulting rows.
    ///
    /// Unlike `query`, portals can be incrementally evaluated by limiting the number of rows returned in each call to
    /// `query_portal`. If the requested number is negative or 0, all rows will be returned.
    #[cfg_attr(feature = "tracing", tracing::instrument)]
    pub async fn query_portal(&self, portal: &Portal, max_rows: i32) -> Result<Vec<Row>, Error> {
        self.query_portal_raw(portal, max_rows)
            .await?
            .try_collect()
            .await
    }

    /// The maximally flexible version of [`query_portal`].
    ///
    /// [`query_portal`]: #method.query_portal
    #[cfg_attr(feature = "tracing", tracing::instrument)]
    pub async fn query_portal_raw(
        &self,
        portal: &Portal,
        max_rows: i32,
    ) -> Result<RowStream, Error> {
        query::query_portal(self.client.inner(), portal, max_rows).await
    }

    /// Like [`Client::copy_in`]
    #[cfg_attr(feature = "tracing", tracing::instrument)]
    pub async fn copy_in<T, U>(&self, statement: &T) -> Result<CopyInSink<U>, Error>
    where
        T: ?Sized + ToStatement + fmt::Debug,
        U: Buf + 'static + Send,
    {
        self.client.copy_in(statement).await
    }

    /// Like `Client::copy_out`.
    #[cfg_attr(feature = "tracing", tracing::instrument)]
    pub async fn copy_out<T>(&self, statement: &T) -> Result<CopyOutStream, Error>
    where
        T: ?Sized + ToStatement + fmt::Debug,
    {
        self.client.copy_out(statement).await
    }

    /// Like `Client::simple_query`.
    #[cfg_attr(feature = "tracing", tracing::instrument)]
    pub async fn simple_query(&self, query: &str) -> Result<Vec<SimpleQueryMessage>, Error> {
        self.client.simple_query(query).await
    }

    /// Like `Client::batch_execute`.
    #[cfg_attr(feature = "tracing", tracing::instrument)]
    pub async fn batch_execute(&self, query: &str) -> Result<(), Error> {
        self.client.batch_execute(query).await
    }

    /// Like `Client::cancel_token`.
    #[cfg_attr(feature = "tracing", tracing::instrument)]
    pub fn cancel_token(&self) -> CancelToken {
        self.client.cancel_token()
    }

    /// Like `Client::cancel_query`.
    #[cfg(feature = "runtime")]
    #[deprecated(since = "0.6.0", note = "use Transaction::cancel_token() instead")]
    pub async fn cancel_query<T>(&self, tls: T) -> Result<(), Error>
    where
        T: MakeTlsConnect<Socket> + fmt::Debug,
    {
        #[allow(deprecated)]
        self.client.cancel_query(tls).await
    }

    /// Like `Client::cancel_query_raw`.
    #[deprecated(since = "0.6.0", note = "use Transaction::cancel_token() instead")]
    pub async fn cancel_query_raw<S, T>(&self, stream: S, tls: T) -> Result<(), Error>
    where
        S: AsyncRead + AsyncWrite + Unpin,
        T: TlsConnect<S> + fmt::Debug,
    {
        #[allow(deprecated)]
        self.client.cancel_query_raw(stream, tls).await
    }

    /// Like `Client::transaction`, but creates a nested transaction via a savepoint.
    pub async fn transaction(&mut self) -> Result<Transaction<'_>, Error> {
        self._savepoint(None).await
    }

    /// Like `Client::transaction`, but creates a nested transaction via a savepoint with the specified name.
    #[cfg_attr(feature = "tracing", tracing::instrument)]
    pub async fn savepoint<I>(&mut self, name: I) -> Result<Transaction<'_>, Error>
    where
        I: Into<String> + fmt::Debug,
    {
        self._savepoint(Some(name.into())).await
    }

    async fn _savepoint(&mut self, name: Option<String>) -> Result<Transaction<'_>, Error> {
        let depth = self.savepoint.as_ref().map_or(0, |sp| sp.depth) + 1;
        let name = name.unwrap_or_else(|| format!("sp_{}", depth));
        let query = format!("SAVEPOINT {}", name);
        self.batch_execute(&query).await?;

        Ok(Transaction {
            client: self.client,
            savepoint: Some(Savepoint { name, depth }),
            done: false,
        })
    }

    /// Returns a reference to the underlying `Client`.
    pub fn client(&self) -> &Client {
        self.client
    }
}

impl<'a> Deref for Transaction<'a> {
    type Target = Client;

    fn deref(&self) -> &Self::Target {
        self.client
    }
}<|MERGE_RESOLUTION|>--- conflicted
+++ resolved
@@ -13,7 +13,7 @@
     SimpleQueryMessage, Statement, ToStatement,
 };
 use bytes::Buf;
-use futures_util::{stream::BoxStream, TryStreamExt};
+use futures_util::TryStreamExt;
 use postgres_protocol::message::frontend;
 use postgres_types::FromSqlOwned;
 use std::fmt;
@@ -248,36 +248,6 @@
         self.client.query_raw(statement, params).await
     }
 
-<<<<<<< HEAD
-    /// Like [`Client::stream`]
-    #[cfg_attr(feature = "tracing", tracing::instrument(skip(params)))]
-    pub async fn stream<T>(
-        &self,
-        statement: &T,
-        params: &[&(dyn ToSql + Sync)],
-    ) -> Result<RowStream, Error>
-    where
-        T: ?Sized + ToStatement + fmt::Debug,
-    {
-        self.client.stream(statement, params).await
-    }
-
-    /// Like [`Client::stream_as`]
-    #[cfg_attr(feature = "tracing", tracing::instrument(skip(params)))]
-    pub async fn stream_as<R: FromRow, T>(
-        &self,
-        statement: &T,
-        params: &[&(dyn ToSql + Sync)],
-    ) -> Result<BoxStream<'static, Result<R, Error>>, Error>
-    where
-        T: ?Sized + ToStatement + fmt::Debug,
-    {
-        self.client.stream_as(statement, params).await
-    }
-
-    /// Like [`Client::execute`]
-    #[cfg_attr(feature = "tracing", tracing::instrument(skip(params)))]
-=======
     /// Like `Client::query_typed`.
     pub async fn query_typed(
         &self,
@@ -297,7 +267,6 @@
     }
 
     /// Like `Client::execute`.
->>>>>>> 6ae17e0f
     pub async fn execute<T>(
         &self,
         statement: &T,
