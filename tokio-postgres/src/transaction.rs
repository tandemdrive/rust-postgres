--- conflicted
+++ resolved
@@ -248,8 +248,8 @@
         self.client.query_raw(statement, params).await
     }
 
-<<<<<<< HEAD
     /// Like [`Client::stream`]
+
     #[cfg_attr(feature = "tracing", tracing::instrument(skip(params)))]
     pub async fn stream<T>(
         &self,
@@ -261,8 +261,8 @@
     {
         self.client.stream(statement, params).await
     }
-
     /// Like [`Client::stream_as`]
+
     #[cfg_attr(feature = "tracing", tracing::instrument(skip(params)))]
     pub async fn stream_as<R: FromRow, T>(
         &self,
@@ -274,11 +274,11 @@
     {
         self.client.stream_as(statement, params).await
     }
-
     /// Like [`Client::execute`]
-    #[cfg_attr(feature = "tracing", tracing::instrument(skip(params)))]
-=======
+
+    #[cfg_attr(feature = "tracing", tracing::instrument(skip(params)))]
     /// Like `Client::query_typed`.
+
     pub async fn query_typed(
         &self,
         statement: &str,
@@ -286,8 +286,8 @@
     ) -> Result<Vec<Row>, Error> {
         self.client.query_typed(statement, params).await
     }
-
     /// Like `Client::query_typed_raw`.
+
     pub async fn query_typed_raw<P, I>(&self, query: &str, params: I) -> Result<RowStream, Error>
     where
         P: BorrowToSql,
@@ -295,9 +295,6 @@
     {
         self.client.query_typed_raw(query, params).await
     }
-
-    /// Like `Client::execute`.
->>>>>>> 6ae17e0f
     pub async fn execute<T>(
         &self,
         statement: &T,
@@ -444,8 +441,8 @@
 
     /// Like `Client::transaction`, but creates a nested transaction via a savepoint.
     pub async fn transaction(&mut self) -> Result<Transaction<'_>, Error> {
-        self._savepoint(None).await
-    }
+    self._savepoint(None).await
+}
 
     /// Like `Client::transaction`, but creates a nested transaction via a savepoint with the specified name.
     #[cfg_attr(feature = "tracing", tracing::instrument)]
@@ -471,8 +468,8 @@
 
     /// Returns a reference to the underlying `Client`.
     pub fn client(&self) -> &Client {
-        self.client
-    }
+    self.client
+}
 }
 
 impl<'a> Deref for Transaction<'a> {
