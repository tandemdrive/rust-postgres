--- conflicted
+++ resolved
@@ -1,4 +1,4 @@
-use chrono_04::{DateTime, NaiveDate, NaiveDateTime, NaiveTime, Utc};
+use chrono_04::{DateTime, NaiveDate, NaiveDateTime, NaiveTime, TimeZone, Utc};
 use std::fmt;
 use tokio_postgres::types::{Date, FromSqlOwned, Timestamp};
 use tokio_postgres::Client;
@@ -53,26 +53,18 @@
 async fn test_date_time_params() {
     fn make_check(time: &str) -> (Option<DateTime<Utc>>, &str) {
         (
-<<<<<<< HEAD
-            Some(
-                DateTime::parse_from_str(time, "'%Y-%m-%d %H:%M:%S.%f %z'")
-                    .unwrap()
-                    .with_timezone(&Utc),
-            ),
-=======
             Some(Utc.from_utc_datetime(
                 &NaiveDateTime::parse_from_str(time, "'%Y-%m-%d %H:%M:%S.%f'").unwrap(),
             )),
->>>>>>> cc93651f
             time,
         )
     }
     test_type(
         "TIMESTAMP WITH TIME ZONE",
         &[
-            make_check("'1970-01-01 00:00:00.010000000 +0000'"),
-            make_check("'1965-09-25 11:19:33.100314000 +0000'"),
-            make_check("'2010-02-09 23:11:45.120200000 +0000'"),
+            make_check("'1970-01-01 00:00:00.010000000'"),
+            make_check("'1965-09-25 11:19:33.100314000'"),
+            make_check("'2010-02-09 23:11:45.120200000'"),
             (None, "NULL"),
         ],
     )
@@ -83,26 +75,18 @@
 async fn test_with_special_date_time_params() {
     fn make_check(time: &str) -> (Timestamp<DateTime<Utc>>, &str) {
         (
-<<<<<<< HEAD
-            Timestamp::Value(
-                DateTime::parse_from_str(time, "'%Y-%m-%d %H:%M:%S.%f %z'")
-                    .unwrap()
-                    .with_timezone(&Utc),
-            ),
-=======
             Timestamp::Value(Utc.from_utc_datetime(
                 &NaiveDateTime::parse_from_str(time, "'%Y-%m-%d %H:%M:%S.%f'").unwrap(),
             )),
->>>>>>> cc93651f
             time,
         )
     }
     test_type(
         "TIMESTAMP WITH TIME ZONE",
         &[
-            make_check("'1970-01-01 00:00:00.010000000 +0000'"),
-            make_check("'1965-09-25 11:19:33.100314000 +0000'"),
-            make_check("'2010-02-09 23:11:45.120200000 +0000'"),
+            make_check("'1970-01-01 00:00:00.010000000'"),
+            make_check("'1965-09-25 11:19:33.100314000'"),
+            make_check("'2010-02-09 23:11:45.120200000'"),
             (Timestamp::PosInfinity, "'infinity'"),
             (Timestamp::NegInfinity, "'-infinity'"),
         ],
