--- conflicted
+++ resolved
@@ -1,16 +1,14 @@
 # Change Log
 
+## Tandemdrive
+
+### Added
+
+* Add `table_oid` and `field_id` fields to `Columns` struct of prepared statements.
+* Added support for `chrono-tz` 0.9 via the `chrono-tz-0_9` feature.
+
 ## Unreleased
 
-<<<<<<< HEAD
-* Disable `rustc-serialize` compatibility of `eui48-1` dependency
-* Remove tests for `eui48-04`
-* Add `table_oid` and `field_id` fields to `Columns` struct of prepared statements.
-
-## Added
-
-* Added support for `chrono-tz` 0.9 via the `chrono-tz-0_9` feature.
-=======
 ## v0.7.12 - 2024-09-15
 
 ### Fixed
@@ -44,7 +42,6 @@
 
 * Disable `rustc-serialize` compatibility of `eui48-1` dependency
 * Config setters now take `impl Into<String>`.
->>>>>>> 6ae17e0f
 
 ## v0.7.10 - 2023-08-25
 
