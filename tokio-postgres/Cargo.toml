--- conflicted
+++ resolved
@@ -77,9 +77,6 @@
 [dev-dependencies]
 futures-executor = "0.3"
 criterion = "0.5"
-<<<<<<< HEAD
-tokio = { version = "1.0", features = ["macros", "net", "rt", "rt-multi-thread", "time"] }
-=======
 env_logger = "0.11"
 tokio = { version = "1.0", features = [
     "macros",
@@ -88,7 +85,6 @@
     "rt-multi-thread",
     "time",
 ] }
->>>>>>> 6ae17e0f
 
 bit-vec-06 = { version = "0.6", package = "bit-vec" }
 chrono-04 = { version = "0.4", package = "chrono", default-features = false }
