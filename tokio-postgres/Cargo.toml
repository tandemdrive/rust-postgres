--- conflicted
+++ resolved
@@ -35,12 +35,9 @@
 array-impls = ["postgres-types/array-impls"]
 with-bit-vec-0_6 = ["postgres-types/with-bit-vec-0_6"]
 with-chrono-0_4 = ["postgres-types/with-chrono-0_4"]
-<<<<<<< HEAD
 with-chrono-tz-0_10 = ["postgres-types/with-chrono-tz-0_10"]
-=======
 with-cidr-0_2 = ["postgres-types/with-cidr-0_2"]
 with-cidr-0_3 = ["postgres-types/with-cidr-0_3"]
->>>>>>> 490c4852
 with-eui48-0_4 = ["postgres-types/with-eui48-0_4"]
 with-eui48-1 = ["postgres-types/with-eui48-1"]
 with-geo-types-0_6 = ["postgres-types/with-geo-types-0_6"]
@@ -72,13 +69,9 @@
 tokio = { version = "1.27", features = ["io-util"] }
 tokio-postgres-derive = { version = "0.0.0", optional = true, path = "../tokio-postgres-derive" }
 tokio-util = { version = "0.7", features = ["codec"] }
-<<<<<<< HEAD
 tracing = { version = "0.1", optional = true }
 tracing-error = { version = "0.2.0", optional = true }
-rand = "0.8.5"
-=======
 rand = "0.9.0"
->>>>>>> 490c4852
 whoami = "1.4.1"
 
 [target.'cfg(not(target_arch = "wasm32"))'.dependencies]
