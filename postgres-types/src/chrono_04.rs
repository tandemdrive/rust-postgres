use bytes::BytesMut;
use chrono_04::{
    DateTime, Duration, FixedOffset, Local, NaiveDate, NaiveDateTime, NaiveTime, TimeZone, Utc,
};
use postgres_protocol::types;
use std::error::Error;

use crate::{FromSql, IsNull, ToSql, Type};

fn base() -> NaiveDateTime {
    NaiveDate::from_ymd_opt(2000, 1, 1)
        .unwrap()
        .and_hms_opt(0, 0, 0)
        .unwrap()
}

impl<'a> FromSql<'a> for NaiveDateTime {
    fn from_sql(_: &Type, raw: &[u8]) -> Result<NaiveDateTime, Box<dyn Error + Sync + Send>> {
        let t = types::timestamp_from_sql(raw)?;
        base()
            .checked_add_signed(Duration::microseconds(t))
            .ok_or_else(|| "value too large to decode".into())
    }

    accepts!(TIMESTAMP);
}

impl ToSql for NaiveDateTime {
    fn to_sql(&self, _: &Type, w: &mut BytesMut) -> Result<IsNull, Box<dyn Error + Sync + Send>> {
        let time = match self.signed_duration_since(base()).num_microseconds() {
            Some(time) => time,
            None => return Err("value too large to transmit".into()),
        };
        types::timestamp_to_sql(time, w);
        Ok(IsNull::No)
    }

    accepts!(TIMESTAMP);
    to_sql_checked!();
}

impl<'a> FromSql<'a> for DateTime<Utc> {
    fn from_sql(type_: &Type, raw: &[u8]) -> Result<DateTime<Utc>, Box<dyn Error + Sync + Send>> {
        let naive = NaiveDateTime::from_sql(type_, raw)?;
<<<<<<< HEAD
        Ok(DateTime::from_naive_utc_and_offset(naive, Utc))
=======
        Ok(Utc.from_utc_datetime(&naive))
>>>>>>> cc93651f
    }

    accepts!(TIMESTAMPTZ);
}

impl ToSql for DateTime<Utc> {
    fn to_sql(
        &self,
        type_: &Type,
        w: &mut BytesMut,
    ) -> Result<IsNull, Box<dyn Error + Sync + Send>> {
        self.naive_utc().to_sql(type_, w)
    }

    accepts!(TIMESTAMPTZ);
    to_sql_checked!();
}

impl<'a> FromSql<'a> for DateTime<Local> {
    fn from_sql(type_: &Type, raw: &[u8]) -> Result<DateTime<Local>, Box<dyn Error + Sync + Send>> {
        let utc = DateTime::<Utc>::from_sql(type_, raw)?;
        Ok(utc.with_timezone(&Local))
    }

    accepts!(TIMESTAMPTZ);
}

impl ToSql for DateTime<Local> {
    fn to_sql(
        &self,
        type_: &Type,
        w: &mut BytesMut,
    ) -> Result<IsNull, Box<dyn Error + Sync + Send>> {
        self.with_timezone(&Utc).to_sql(type_, w)
    }

    accepts!(TIMESTAMPTZ);
    to_sql_checked!();
}

impl<'a> FromSql<'a> for DateTime<FixedOffset> {
    fn from_sql(
        type_: &Type,
        raw: &[u8],
    ) -> Result<DateTime<FixedOffset>, Box<dyn Error + Sync + Send>> {
        let utc = DateTime::<Utc>::from_sql(type_, raw)?;
        Ok(utc.with_timezone(&FixedOffset::east_opt(0).unwrap()))
    }

    accepts!(TIMESTAMPTZ);
}

impl ToSql for DateTime<FixedOffset> {
    fn to_sql(
        &self,
        type_: &Type,
        w: &mut BytesMut,
    ) -> Result<IsNull, Box<dyn Error + Sync + Send>> {
        self.with_timezone(&Utc).to_sql(type_, w)
    }

    accepts!(TIMESTAMPTZ);
    to_sql_checked!();
}

impl<'a> FromSql<'a> for NaiveDate {
    fn from_sql(_: &Type, raw: &[u8]) -> Result<NaiveDate, Box<dyn Error + Sync + Send>> {
        let jd = types::date_from_sql(raw)?;
        base()
            .date()
            .checked_add_signed(Duration::days(i64::from(jd)))
            .ok_or_else(|| "value too large to decode".into())
    }

    accepts!(DATE);
}

impl ToSql for NaiveDate {
    fn to_sql(&self, _: &Type, w: &mut BytesMut) -> Result<IsNull, Box<dyn Error + Sync + Send>> {
        let jd = self.signed_duration_since(base().date()).num_days();
        if jd > i64::from(i32::max_value()) || jd < i64::from(i32::min_value()) {
            return Err("value too large to transmit".into());
        }

        types::date_to_sql(jd as i32, w);
        Ok(IsNull::No)
    }

    accepts!(DATE);
    to_sql_checked!();
}

impl<'a> FromSql<'a> for NaiveTime {
    fn from_sql(_: &Type, raw: &[u8]) -> Result<NaiveTime, Box<dyn Error + Sync + Send>> {
        let usec = types::time_from_sql(raw)?;
        Ok(NaiveTime::from_hms_opt(0, 0, 0).unwrap() + Duration::microseconds(usec))
    }

    accepts!(TIME);
}

impl ToSql for NaiveTime {
    fn to_sql(&self, _: &Type, w: &mut BytesMut) -> Result<IsNull, Box<dyn Error + Sync + Send>> {
        let delta = self.signed_duration_since(NaiveTime::from_hms_opt(0, 0, 0).unwrap());
        let time = match delta.num_microseconds() {
            Some(time) => time,
            None => return Err("value too large to transmit".into()),
        };
        types::time_to_sql(time, w);
        Ok(IsNull::No)
    }

    accepts!(TIME);
    to_sql_checked!();
}<|MERGE_RESOLUTION|>--- conflicted
+++ resolved
@@ -42,11 +42,7 @@
 impl<'a> FromSql<'a> for DateTime<Utc> {
     fn from_sql(type_: &Type, raw: &[u8]) -> Result<DateTime<Utc>, Box<dyn Error + Sync + Send>> {
         let naive = NaiveDateTime::from_sql(type_, raw)?;
-<<<<<<< HEAD
-        Ok(DateTime::from_naive_utc_and_offset(naive, Utc))
-=======
         Ok(Utc.from_utc_datetime(&naive))
->>>>>>> cc93651f
     }
 
     accepts!(TIMESTAMPTZ);
