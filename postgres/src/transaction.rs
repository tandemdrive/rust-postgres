--- conflicted
+++ resolved
@@ -14,17 +14,13 @@
     transaction: Option<tokio_postgres::Transaction<'a>>,
 }
 
-<<<<<<< HEAD
 impl<'a> fmt::Debug for Transaction<'a> {
     fn fmt(&self, f: &mut fmt::Formatter<'_>) -> fmt::Result {
         fmt::Debug::fmt(&self.transaction, f)
     }
 }
 
-impl<'a> Drop for Transaction<'a> {
-=======
 impl Drop for Transaction<'_> {
->>>>>>> 490c4852
     fn drop(&mut self) {
         if let Some(transaction) = self.transaction.take() {
             let _ = self.connection.block_on(transaction.rollback());
